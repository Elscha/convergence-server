package com.convergencelabs.server.frontend.rest

import scala.concurrent.ExecutionContext
import scala.concurrent.Future
import scala.util.Try

import com.convergencelabs.server.datastore.domain.UserGroup
import com.convergencelabs.server.datastore.domain.UserGroupInfo
import com.convergencelabs.server.datastore.domain.UserGroupStoreActor.AddUserToGroup
import com.convergencelabs.server.datastore.domain.UserGroupStoreActor.CreateUserGroup
import com.convergencelabs.server.datastore.domain.UserGroupStoreActor.DeleteUserGroup
import com.convergencelabs.server.datastore.domain.UserGroupStoreActor.GetUserGroup
import com.convergencelabs.server.datastore.domain.UserGroupStoreActor.GetUserGroupInfo
import com.convergencelabs.server.datastore.domain.UserGroupStoreActor.GetUserGroupSummaries
import com.convergencelabs.server.datastore.domain.UserGroupStoreActor.GetUserGroups
import com.convergencelabs.server.datastore.domain.UserGroupStoreActor.RemoveUserFromGroup
import com.convergencelabs.server.datastore.domain.UserGroupStoreActor.UpdateUserGroup
import com.convergencelabs.server.datastore.domain.UserGroupStoreActor.UpdateUserGroupInfo
import com.convergencelabs.server.datastore.domain.UserGroupSummary
import com.convergencelabs.server.domain.DomainFqn
import com.convergencelabs.server.domain.rest.AuthorizationActor.ConvergenceAuthorizedRequest
import com.convergencelabs.server.domain.rest.RestDomainActor.DomainRestMessage
import com.convergencelabs.server.frontend.rest.DomainUserGroupService.UserGroupData

import akka.actor.ActorRef
import akka.http.scaladsl.marshalling.ToResponseMarshallable.apply
import akka.http.scaladsl.model.StatusCodes
import akka.http.scaladsl.server.Directive.addByNameNullaryApply
import akka.http.scaladsl.server.Directive.addDirectiveApply
import akka.http.scaladsl.server.Directives._enhanceRouteWithConcatenation
import akka.http.scaladsl.server.Directives._segmentStringToPathMatcher
import akka.http.scaladsl.server.Directives._string2NR
import akka.http.scaladsl.server.Directives.as
import akka.http.scaladsl.server.Directives.authorizeAsync
import akka.http.scaladsl.server.Directives.complete
import akka.http.scaladsl.server.Directives.delete
import akka.http.scaladsl.server.Directives.entity
import akka.http.scaladsl.server.Directives.get
import akka.http.scaladsl.server.Directives.parameters
import akka.http.scaladsl.server.Directives.path
import akka.http.scaladsl.server.Directives.pathEnd
import akka.http.scaladsl.server.Directives.pathPrefix
import akka.http.scaladsl.server.Directives.post
import akka.http.scaladsl.server.Directives.put
import akka.http.scaladsl.server.PathMatchers.Segment
import akka.http.scaladsl.server.Route
import akka.util.Timeout
import com.convergencelabs.server.domain.DomainUserId
import com.convergencelabs.server.domain.DomainUserType

object DomainUserGroupService {
  case class GetUserGroupsResponse(groups: List[UserGroupData])
  case class GetUserGroupResponse(group: UserGroupData)
  case class GetUserGroupInfoResponse(group: UserGroupInfoData)
  case class GetUserGroupMembersResponse(members: Set[String])
  case class GetUserGroupSummaryResponse(groups: List[UserGroupSummaryData])
  case class GetUserGroupSummariesResponse(groups: Set[UserGroupSummaryData])

  case class UserGroupData(id: String, description: String, members: Set[String])
  case class UserGroupSummaryData(id: String, description: String, members: Int)
  case class UserGroupInfoData(id: String, description: String)
}

class DomainUserGroupService(
  private[this] val executionContext: ExecutionContext,
  private[this] val timeout: Timeout,
  private[this] val authActor: ActorRef,
  private[this] val domainRestActor: ActorRef)
    extends DomainRestService(executionContext, timeout, authActor) {

  import DomainUserGroupService._
  import akka.pattern.ask

  def route(username: String, domain: DomainFqn): Route = {
    pathPrefix("groups") {
      pathEnd {
        get {
          parameters("type".?, "filter".?, "offset".as[Int].?, "limit".as[Int].?) { (responseType, filter, offset, limit) =>
            authorizeAsync(canAccessDomain(domain, username)) {
              complete(getUserGroups(domain, responseType, filter, offset, limit))
            }
          }
        } ~ post {
          entity(as[UserGroupData]) { group =>
            authorizeAsync(canAccessDomain(domain, username)) {
              complete(createUserGroup(domain, group))
            }
          }
        }
      } ~ pathPrefix(Segment) { groupId =>
        pathEnd {
          get {
            authorizeAsync(canAccessDomain(domain, username)) {
              complete(getUserGroup(domain, groupId))
            }
          } ~ delete {
            authorizeAsync(canAccessDomain(domain, username)) {
              complete(deleteUserGroup(domain, groupId))
            }
          } ~ put {
            entity(as[UserGroupData]) { updateData =>
              authorizeAsync(canAccessDomain(domain, username)) {
                complete(updateUserGroup(domain, groupId, updateData))
              }
            }
          }
        } ~ path("info") {
          get {
            authorizeAsync(canAccessDomain(domain, username)) {
              complete(getUserGroupInfo(domain, groupId))
            }
          } ~ put {
            entity(as[UserGroupInfoData]) { updateData =>
              authorizeAsync(canAccessDomain(domain, username)) {
                complete(updateUserGroupInfo(domain, groupId, updateData))
              }
            }
          }
        } ~ pathPrefix("members") {
          pathEnd {
            get {
              authorizeAsync(canAccessDomain(domain, username)) {
                complete(getUserGroupMembers(domain, groupId))
              }
            }
          } ~ path(Segment) { groupUser =>
            put {
              authorizeAsync(canAccessDomain(domain, username)) {
                complete(addUserToGroup(domain, groupId, groupUser))
              }
            } ~ delete {
              authorizeAsync(canAccessDomain(domain, username)) {
                complete(removeUserFromGroup(domain, groupId, groupUser))
              }
            }
          }
        }
      }
    }
  }

  def getUserGroups(domain: DomainFqn, resultType: Option[String], filter: Option[String], offset: Option[Int], limit: Option[Int]): Future[RestResponse] = {
    resultType.getOrElse("all") match {
      case "all" =>
        val message = DomainRestMessage(domain, GetUserGroups(filter, offset, limit))
        (domainRestActor ? message).mapTo[List[UserGroup]] map (groups =>
          okResponse(GetUserGroupsResponse(groups.map(groupToUserGroupData(_)))))
      case "summary" =>
        val message = DomainRestMessage(domain, GetUserGroupSummaries(None, limit, offset))
        (domainRestActor ? message).mapTo[List[UserGroupSummary]] map (groups =>
          okResponse(GetUserGroupSummaryResponse(groups.map { c =>
            val UserGroupSummary(id, desc, count) = c
            UserGroupSummaryData(id, desc, count)
          })))
      case t =>
        Future.successful((StatusCodes.BadRequest, ErrorResponse("invalid_type", Some(s"Invalid type: $t"))))
    }
  }

  def getUserGroup(domain: DomainFqn, groupId: String): Future[RestResponse] = {
    val message = DomainRestMessage(domain, GetUserGroup(groupId))
    (domainRestActor ? message).mapTo[Option[UserGroup]] map {
      case Some(group) => okResponse(GetUserGroupResponse(groupToUserGroupData(group)))
      case None => notFoundResponse()
    }
  }

  def getUserGroupMembers(domain: DomainFqn, groupId: String): Future[RestResponse] = {
    val message = DomainRestMessage(domain, GetUserGroup(groupId))
    (domainRestActor ? message).mapTo[Option[UserGroup]] map {
<<<<<<< HEAD
      case Some(UserGroup(_, _, members)) => okResponse(GetUserGroupMembersResponse(members))
=======
      case Some(UserGroup(_, _, members)) => (StatusCodes.OK, GetUserGroupMembersResponse(members.map(_.username)))
>>>>>>> 7ce3f52d
      case None => notFoundResponse()
    }
  }

  def getUserGroupInfo(domain: DomainFqn, groupId: String): Future[RestResponse] = {
    val message = DomainRestMessage(domain, GetUserGroupInfo(groupId))
    (domainRestActor ? message).mapTo[Option[UserGroupInfo]] map {
      case Some(UserGroupInfo(id, description)) =>
        okResponse(GetUserGroupInfoResponse(UserGroupInfoData(id, description)))
      case None => 
        notFoundResponse()
    }
  }
  
  def updateUserGroupInfo(domain: DomainFqn, groupId: String, infoData: UserGroupInfoData): Future[RestResponse] = {
    val UserGroupInfoData(id, description) = infoData
    val info = UserGroupInfo(id, description)
    val message = DomainRestMessage(domain, UpdateUserGroupInfo(groupId, info))
    (domainRestActor ? message).mapTo[Unit] map { _ => OkResponse }
  }

  def addUserToGroup(domain: DomainFqn, groupId: String, username: String): Future[RestResponse] = {
    val message = DomainRestMessage(domain, AddUserToGroup(groupId, DomainUserId.normal(username)))
    (domainRestActor ? message).mapTo[Unit] map (_ => OkResponse)
  }

  def removeUserFromGroup(domain: DomainFqn, groupId: String, username: String): Future[RestResponse] = {
    val message = DomainRestMessage(domain, RemoveUserFromGroup(groupId, DomainUserId.normal(username)))
    (domainRestActor ? message).mapTo[Unit] map (_ => OkResponse)
  }

  def createUserGroup(domain: DomainFqn, groupData: UserGroupData): Future[RestResponse] = {
    val group = this.groupDataToUserGroup(groupData)
    val message = DomainRestMessage(domain, CreateUserGroup(group))
    (domainRestActor ? message) map { _ => CreatedResponse }
  }

  def updateUserGroup(domain: DomainFqn, groupId: String, groupData: UserGroupData): Future[RestResponse] = {
    val group = this.groupDataToUserGroup(groupData)
    val message = DomainRestMessage(domain, UpdateUserGroup(groupId, group))
    (domainRestActor ? message) map { _ => OkResponse }
  }

  def deleteUserGroup(domain: DomainFqn, groupId: String): Future[RestResponse] = {
    val message = DomainRestMessage(domain, DeleteUserGroup(groupId))
    (domainRestActor ? message) map { _ => OkResponse }
  }

  def groupDataToUserGroup(groupData: UserGroupData): UserGroup = {
    // FIXME is this what we want? Assume normal user?
    val UserGroupData(id, description, members) = groupData
    UserGroup(id, description, members.map(DomainUserId(DomainUserType.Normal, _)))
  }

  def groupToUserGroupData(group: UserGroup): UserGroupData = {
    val UserGroup(id, description, members) = group
    UserGroupData(id, description, members.map(_.username))
  }
}<|MERGE_RESOLUTION|>--- conflicted
+++ resolved
@@ -168,11 +168,7 @@
   def getUserGroupMembers(domain: DomainFqn, groupId: String): Future[RestResponse] = {
     val message = DomainRestMessage(domain, GetUserGroup(groupId))
     (domainRestActor ? message).mapTo[Option[UserGroup]] map {
-<<<<<<< HEAD
-      case Some(UserGroup(_, _, members)) => okResponse(GetUserGroupMembersResponse(members))
-=======
-      case Some(UserGroup(_, _, members)) => (StatusCodes.OK, GetUserGroupMembersResponse(members.map(_.username)))
->>>>>>> 7ce3f52d
+      case Some(UserGroup(_, _, members)) => okResponse(GetUserGroupMembersResponse(members.map(_.username)))
       case None => notFoundResponse()
     }
   }
