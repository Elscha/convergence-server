--- conflicted
+++ resolved
@@ -210,7 +210,6 @@
   }
 
   private[this] def getPermissionsForSession(sk: SessionKey): ModelPermissions = {
-<<<<<<< HEAD
     getPermissionsForSession(sk, collectionWorld, collectionUsers, overrideCollection, modelWorld, modelUsers)
   }
 
@@ -226,11 +225,6 @@
         val CollectionPermissions(create, read, write, remove, manage) = cUsers.getOrElse(sk.uid, cWorld)
         ModelPermissions(read, write, remove, manage)
       }
-=======
-    sk.admin match {
-      case true => ModelPermissions(true, true, true, true)
-      case false => userModelPermissions.getOrElse(sk.uid, modelWorldPermissions.getOrElse(ModelPermissions(false, false, false, false)))
->>>>>>> c531ecc5
     }
 
   }
