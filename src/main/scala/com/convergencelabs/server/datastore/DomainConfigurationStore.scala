--- conflicted
+++ resolved
@@ -10,11 +10,10 @@
 import com.orientechnologies.orient.core.metadata.schema.OType
 import com.orientechnologies.orient.core.sql.OCommandSQL
 import com.orientechnologies.orient.core.db.record.OTrackedMap
-<<<<<<< HEAD
 import com.orientechnologies.orient.core.db.record.OTrackedSet
 import java.util.Formatter.DateTime
-=======
->>>>>>> 87d66ecc
+import scala.collection.mutable.MutableList
+import com.orientechnologies.orient.core.db.record.OTrackedList
 
 object DomainConfigurationStore {
   val Domain = "Domain"
@@ -50,43 +49,34 @@
     document.field(DBUsername, dbUsername)
     document.field(DBPassword, dbPassword)
 
-    val keyDocs = domainConfig.keys.values map { key =>
-      {
-        val keyDoc = new ODocument()
-        keyDoc.field(KeyId, key.id)
-        keyDoc.field(KeyName, key.name)
-        keyDoc.field(KeyDescription, key.description)
-        keyDoc.field(KeyDate, key.keyDate)
-        keyDoc.field(Key, key.key)
-        keyDoc
-      }
-    }
+    val keyDocs = List()
+    domainConfig.keys.values foreach { key => keyDocs add Map(KeyId -> key.id, KeyName -> key.name, KeyDescription-> key.description, KeyDate-> key.keyDate, Key -> key.key) }
 
-    document.field(DomainConfigurationStore.Keys, keyDocs)
+    document.field(DomainConfigurationStore.Keys, keyDocs.asJava)
 
-    val adminKeyPairDoc = new ODocument()
-    adminKeyPairDoc.field(DomainConfigurationStore.PrivateKey, privateKey)
-    adminKeyPairDoc.field(DomainConfigurationStore.PublicKey, publicKey)
-    document.field(DomainConfigurationStore.AdminKeyPair, adminKeyPairDoc)
+    val adminKeyPairDoc = Map(DomainConfigurationStore.PrivateKey -> privateKey, DomainConfigurationStore.PublicKey -> publicKey)
+    document.field(DomainConfigurationStore.AdminKeyPair, adminKeyPairDoc.asJava)
     document
   }
 
   def documentToDomainConfig(doc: ODocument): DomainConfig = {
     val domainFqn = DomainFqn(doc.field(Namespace), doc.field(DomainId))
-<<<<<<< HEAD
     val keyPairDoc: OTrackedMap[String] = doc.field(AdminKeyPair, OType.EMBEDDEDMAP)
-=======
-    val keyPairDoc: OTrackedMap[String] = doc.field(AdminKeyPair)
->>>>>>> 87d66ecc
     val keyPair = TokenKeyPair(keyPairDoc.get(PrivateKey), keyPairDoc.get(PublicKey))
-    val domainConfig = DomainConfig(doc.field(Id), domainFqn, doc.field(DisplayName), doc.field(DBUsername), doc.field(DBPassword), documentToKeys(doc.field(Keys)), keyPair)
+    val domainConfig = DomainConfig(doc.field(Id), 
+        domainFqn, doc.field(DisplayName), 
+        doc.field(DBUsername), 
+        doc.field(DBPassword), 
+        documentToKeys(
+            doc.field(Keys, OType.EMBEDDEDLIST)
+            ), 
+        keyPair)
     domainConfig
   }
 
-  def documentToKeys(doc: OTrackedSet[OTrackedMap[Any]]): Map[String, TokenPublicKey] = {
+  def documentToKeys(doc: java.util.List[OTrackedMap[Any]]): Map[String, TokenPublicKey] = {
     val keys = new HashMap[String, TokenPublicKey]
-    doc.asScala.toList.foreach { 
-      docKey => keys + docKey.get(KeyId).asInstanceOf[String] -> documentToTokenPublicKey(docKey.asInstanceOf[OTrackedMap[Any]]) }
+    doc.foreach { docKey => keys + docKey.get(KeyId).asInstanceOf[String] -> documentToTokenPublicKey(docKey.asInstanceOf[OTrackedMap[Any]]) }
     keys
   }
 
@@ -120,7 +110,7 @@
     db.close()
     result.asScala.toList match {
       case doc :: rest => Some(DomainConfigurationStore.documentToDomainConfig(doc))
-      case Nil => None
+      case Nil         => None
     }
   }
 
@@ -132,7 +122,7 @@
     db.close()
     result.asScala.toList match {
       case doc :: rest => Some(DomainConfigurationStore.documentToDomainConfig(doc))
-      case Nil => None
+      case Nil         => None
     }
   }
 
@@ -178,7 +168,7 @@
     db.close()
     result.asScala.toList match {
       case doc :: rest if (doc.containsField("id")) => Some(DomainConfigurationStore.documentToTokenPublicKey(doc.field("keys")))
-      case _ => None
+      case _                                        => None
     }
   }
 
@@ -190,7 +180,7 @@
     db.close()
     result.asScala.toList match {
       case doc :: rest => Some(DomainConfigurationStore.documentToKeys(doc.field(DomainConfigurationStore.Keys)))
-      case Nil => None
+      case Nil           => None
     }
   }
 
