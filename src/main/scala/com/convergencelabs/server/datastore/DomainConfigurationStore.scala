--- conflicted
+++ resolved
@@ -85,28 +85,6 @@
 }
 
 class DomainConfigurationStore(dbPool: OPartitionedDatabasePool) {
-<<<<<<< HEAD
-  
-  def createDomainConfig(domainConfig: DomainConfig) = {}
-  
-  def domainExists(domainFqn: DomainFqn): Boolean = false
-  
-  def getDomainConfig(domainFqn: DomainFqn): Option[DomainConfig] = None
-  
-  def getDomainConfig(id: String): Option[DomainConfig] = None
-  
-  def getDomainConfigsInNamespace(namespace: String): List[DomainConfig] = List()
-  
-  def removeDomainConfig(id: String): Unit = {}
-  
-  def updateDomainConfig(newConfig: DomainConfig): Unit = {}
-  
-  def getDomainKey(fqn: DomainFqn, keyId: String): Option[TokenPublicKey] = None
-  
-  def getDomainKeys(fqn: DomainFqn): Map[String, TokenPublicKey] = Map()
-  
-  def addDomainKey(fqn: DomainFqn, key: TokenPublicKey): Boolean = false 
-=======
 
   def createDomainConfig(domainConfig: DomainConfig) = {
     val db = dbPool.acquire()
@@ -207,5 +185,4 @@
 
   //TODO: Add validation for if key exists
   def addDomainKey(fqn: DomainFqn, key: TokenPublicKey): Unit = ???
->>>>>>> dfed4013
 }