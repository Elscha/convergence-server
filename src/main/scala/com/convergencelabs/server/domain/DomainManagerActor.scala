package com.convergencelabs.server.domain

import java.util.concurrent.TimeUnit
import scala.collection.mutable
import scala.collection.mutable.ListBuffer
import scala.concurrent.duration.FiniteDuration
import com.convergencelabs.server.ProtocolConfiguration
import com.convergencelabs.server.datastore.PersistenceProvider
import akka.actor.Actor
import akka.actor.ActorLogging
import akka.actor.ActorRef
import akka.actor.Cancellable
import akka.actor.PoisonPill
import akka.actor.Props
import akka.cluster.ClusterEvent._
import akka.cluster.Cluster
import akka.actor.Scheduler

object DomainManagerActor {
  def props(
    convergencePersistence: PersistenceProvider,
    protocolConfig: ProtocolConfiguration): Props = Props(
    new DomainManagerActor(
      convergencePersistence,
      protocolConfig))
}

class DomainManagerActor(
  private[this] val convergencePersistence: PersistenceProvider,
  private[this] val protocolConfig: ProtocolConfiguration)
    extends Actor with ActorLogging {

  log.debug("DomainManagerActor starting up with address: " + self.path)

  private[this] val cluster = Cluster(context.system)
  private[this] implicit val ec = context.dispatcher

  private[this] val domainConfigStore = convergencePersistence.domainConfigStore

  // FIXME pull from config
  private[this] val domainShutdownDelay = new FiniteDuration(10, TimeUnit.SECONDS)

  private[this] val actorsToDomainFqn = mutable.HashMap[ActorRef, DomainFqn]()
  private[this] val domainFqnToActor = mutable.HashMap[DomainFqn, ActorRef]()
  private[this] val queuedHahdshakeRequests = mutable.Map[DomainFqn, ListBuffer[HandshakeRequestRecord]]()
  private[this] val shudownRequests = mutable.Map[DomainFqn, Cancellable]()

  log.debug("DomainManager started.")

  def receive = {
    case handshake: HandshakeRequest              => onHandshakeRequest(handshake)
    case shutdownRequest: DomainShutdownRequest   => onDomainShutdownRequest(shutdownRequest)
    case shutdownApproval: DomainShutdownApproval => onDomainShutdownApproval(shutdownApproval)
    case message                                  => unhandled(message)
  }

  private[this] def onHandshakeRequest(request: HandshakeRequest): Unit = {
    val domainFqn = request.domainFqn
    if (!domainConfigStore.domainExists(domainFqn)) {
      sender() ! HandshakeFailure("domain_does_not_exists", "The domain does not exist")
      return
    }

    if (!this.domainFqnToActor.contains(domainFqn)) {
      log.debug("Client connected to unloaded domain '{}', loading it.", domainFqn)
      handleClientOpeningClosedDomain(domainFqn, request)
    } else {
      log.debug("Client connected to loaded domain '{}'.", domainFqn)
      // If this domain was going to be closing, cancel the close request.
      if (shudownRequests.contains(domainFqn)) {
        log.debug(s"Canceling request to close domain: ${domainFqn}", domainFqn)
        shudownRequests(domainFqn).cancel()
        shudownRequests.remove(domainFqn)
      }

      domainFqnToActor(domainFqn) forward request
    }
  }

  private[this] def handleClientOpeningClosedDomain(domainFqn: DomainFqn, request: HandshakeRequest): Unit = {
    if (domainConfigStore.domainExists(domainFqn)) {
      // This only works because this is synchronous.

      // FIXME I don't think it is for sure that the actor will be up and running at this point.
      openClosedDomain(domainFqn)
      domainFqnToActor(domainFqn) forward request
    } else {
      sender ! HandshakeFailure("domain_does_not_exists", "The domain does not exist")
    }
  }

  private[this] def openClosedDomain(domainFqn: DomainFqn): Unit = {
    val domainConfig = convergencePersistence.domainConfigStore.getDomainConfig(domainFqn)
    domainConfig match {
      case Some(domainConfig) => {
        val domainActor = context.actorOf(DomainActor.props(
          self,
          domainConfig,
          protocolConfig,
          domainShutdownDelay))

        actorsToDomainFqn(domainActor) = domainFqn
        domainFqnToActor(domainFqn) = domainActor
      }
      case None => ???
    }

<<<<<<< HEAD
    // FIXME handle the option.
    val domainActor = context.actorOf(DomainActor.props(
      self,
      domainConfig.get,
      protocolConfig,
      domainShutdownDelay))

    actorsToDomainFqn(domainActor) = domainFqn
    domainFqnToActor(domainFqn) = domainActor
=======
>>>>>>> dfed4013
  }

  private[this] def onDomainShutdownRequest(request: DomainShutdownRequest): Unit = {
    val shutdownTask = context.system.scheduler.scheduleOnce(
      domainShutdownDelay,
      self,
      DomainShutdownApproval(request.domainFqn))
  }

  private[this] def onDomainShutdownApproval(shutdownApproval: DomainShutdownApproval): Unit = {
    // If the map doesn't contain the request, that means that it was canceled
    if (shudownRequests.contains(shutdownApproval.domainFqn)) {
      val domainFqn = shutdownApproval.domainFqn
      log.debug("Shutting down domain '{}'", domainFqn)
      shudownRequests.remove(shutdownApproval.domainFqn)
      val domainActor = domainFqnToActor(domainFqn)
      domainFqnToActor.remove(domainFqn)
      actorsToDomainFqn.remove(domainActor)
      domainActor ! PoisonPill
    }
  }

  override def postStop() {
    log.debug("DomainManager shutdown.")
  }
}

private case class HandshakeRequestRecord(asker: ActorRef, request: HandshakeRequest)
private case class DomainShutdownApproval(domainFqn: DomainFqn)<|MERGE_RESOLUTION|>--- conflicted
+++ resolved
@@ -102,21 +102,8 @@
         actorsToDomainFqn(domainActor) = domainFqn
         domainFqnToActor(domainFqn) = domainActor
       }
-      case None => ???
+      case None => ??? // FIXME need to respond with a failure.
     }
-
-<<<<<<< HEAD
-    // FIXME handle the option.
-    val domainActor = context.actorOf(DomainActor.props(
-      self,
-      domainConfig.get,
-      protocolConfig,
-      domainShutdownDelay))
-
-    actorsToDomainFqn(domainActor) = domainFqn
-    domainFqnToActor(domainFqn) = domainActor
-=======
->>>>>>> dfed4013
   }
 
   private[this] def onDomainShutdownRequest(request: DomainShutdownRequest): Unit = {
